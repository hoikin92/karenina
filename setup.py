--- conflicted
+++ resolved
@@ -49,15 +49,10 @@
                   'data/perturbations/set_x_mu_high.tsv', 'data/perturbations/set_xyz_mu_high.tsv',
                   'data/perturbations/set_xyz_mu_low.tsv', 'data/perturbations/set_y_lambda_high.tsv',
                   'data/perturbations/set_yz_lambda_high.tsv', 'data/perturbations/set_z_lambda_zero.tsv',
-<<<<<<< HEAD
                   'data/perturbations/set_x_mu_low.tsv', 'data/perturbations/set_xyz_lambda_low.tsv',
                   'data/perturbations/set_xyz_lambda_zero.tsv', 'data/perturbations/set_xyz_lambda_zero.tsv',
                   'data/perturbations/set_y_lambda_medium.tsv', 'data/perturbations/set_yz_lambda_medium.tsv',])],
-=======
-                  'data/perturbations/x_mu_low.tsv', 'data/perturbations/xyz_lambda_low.tsv',
-                  'data/perturbations/xyz_lambda_zero.tsv', 'data/perturbations/xyz_lambda_zero_alt_format.tsv',
-                  'data/perturbations/y_lambda_medium.tsv', 'data/perturbations/yz_lambda_medium.tsv',])],
->>>>>>> b31a1ed6
+
     entry_points={
         'console_scripts': [
             'karenina=karenina.spatial_ornstein_uhlenbeck:main',
