--- conflicted
+++ resolved
@@ -141,12 +141,9 @@
     logfile.close()
 
 
-<<<<<<< HEAD
+
 def parse_perturbation_file(pert_file_path, perturbation_timepoint,perturbation_duration):
-=======
-def parse_perturbation_file(pert_file_path, perturbation_timepoint,\
-perturbation_duration):
->>>>>>> b31a1ed6
+
     """Return a list of perturbations
     infile -- a .tsv file describing one perturbation per line
     assume input file is correctly formatted (no warnings if not)
