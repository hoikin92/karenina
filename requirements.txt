--- conflicted
+++ resolved
@@ -1,8 +1,3 @@
 scipy
-<<<<<<< HEAD
-
 pandas
 matplotlib
-=======
-pandas
->>>>>>> b31a1ed6
